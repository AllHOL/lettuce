// Copyright (C) 2011 - Will Glozer.  All rights reserved.

package com.lambdaworks.redis.protocol;

/**
 * Keyword modifiers for redis commands.
 * 
 * @author Will Glozer
 */
public enum CommandKeyword implements ProtocolKeyword {
    ADDR, ADDSLOTS, AFTER, AGGREGATE, ALPHA, AND, ASK, ASC, ASYNC, BEFORE, BY, CHANNELS, COUNT, COUNTKEYSINSLOT, DELSLOTS, DESC, SOFT, HARD, ENCODING,

    FAILOVER, FORGET, FLUSH, FORCE, FLUSHSLOTS, GETNAME, GETKEYSINSLOT, HTSTATS, ID, IDLETIME, KILL, KEYSLOT, LEN, LIMIT, LIST, LOAD, MATCH,

    MAX, MEET, MIN, MOVED, NO, NODE, NODES, NOSAVE, NOT, NUMSUB, NUMPAT, ONE, OR, PAUSE, REFCOUNT, REMOVE, RELOAD, REPLICATE, RESET,

<<<<<<< HEAD
    REWRITE, RESETSTAT, SAVECONFIG, SETNAME, SETSLOT, SLOTS, STABLE, MIGRATING, IMPORTING, SKIPME, SLAVES, STORE, SUM, SEGFAULT, WEIGHTS,
=======
    RESETSTAT, RESTART, REWRITE, SAVECONFIG, SDSLEN, SETNAME, SETSLOT, SLOTS, STABLE, MIGRATING, IMPORTING, SKIPME, SLAVES, STORE, SUM, SEGFAULT, WEIGHTS,
>>>>>>> 215dbee2

    WITHSCORES, XOR;

    public final byte[] bytes;

    private CommandKeyword() {
        bytes = name().getBytes(LettuceCharsets.ASCII);
    }

    @Override
    public byte[] getBytes() {
        return bytes;
    }
}<|MERGE_RESOLUTION|>--- conflicted
+++ resolved
@@ -14,11 +14,7 @@
 
     MAX, MEET, MIN, MOVED, NO, NODE, NODES, NOSAVE, NOT, NUMSUB, NUMPAT, ONE, OR, PAUSE, REFCOUNT, REMOVE, RELOAD, REPLICATE, RESET,
 
-<<<<<<< HEAD
-    REWRITE, RESETSTAT, SAVECONFIG, SETNAME, SETSLOT, SLOTS, STABLE, MIGRATING, IMPORTING, SKIPME, SLAVES, STORE, SUM, SEGFAULT, WEIGHTS,
-=======
     RESETSTAT, RESTART, REWRITE, SAVECONFIG, SDSLEN, SETNAME, SETSLOT, SLOTS, STABLE, MIGRATING, IMPORTING, SKIPME, SLAVES, STORE, SUM, SEGFAULT, WEIGHTS,
->>>>>>> 215dbee2
 
     WITHSCORES, XOR;
 
